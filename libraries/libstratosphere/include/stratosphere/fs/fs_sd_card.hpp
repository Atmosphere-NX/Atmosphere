--- conflicted
+++ resolved
@@ -18,38 +18,14 @@
 
 namespace ams::fs {
 
-<<<<<<< HEAD
-    class SdCardDetectionEventNotifier {
-        NON_COPYABLE(SdCardDetectionEventNotifier);
-        NON_MOVEABLE(SdCardDetectionEventNotifier);
-        private:
-            void *notifier;
-        public:
-            SdCardDetectionEventNotifier() : notifier(nullptr) {}
-            ~SdCardDetectionEventNotifier();
-
-            void Open(void *notifier) {
-                this->notifier = notifier;
-            }
-
-            Result GetEventHandle(os::SystemEvent *out_event, os::EventClearMode clear_mode);
-    };
-=======
     class IEventNotifier;
->>>>>>> f5704d25
 
     Result MountSdCard(const char *name);
 
     Result MountSdCardErrorReportDirectoryForAtmosphere(const char *name);
 
-<<<<<<< HEAD
-    bool IsSdCardInserted();
-
-    Result OpenSdCardDetectionEventNotifier(SdCardDetectionEventNotifier *out);
-=======
     Result OpenSdCardDetectionEventNotifier(std::unique_ptr<IEventNotifier> *out);
 
     bool IsSdCardInserted();
->>>>>>> f5704d25
 
 }