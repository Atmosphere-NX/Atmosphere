--- conflicted
+++ resolved
@@ -83,24 +83,6 @@
             /* TODO: This is a hack to allow the mitm API to work. Find a better way? */
             virtual sf::cmif::DomainObjectId GetDomainObjectId() const = 0;
         protected:
-<<<<<<< HEAD
-            Result DryRead(size_t *out, s64 offset, size_t size, const ReadOption &option, fs::OpenMode mode) {
-                R_UNLESS((mode & fs::OpenMode_Read) != 0, fs::ResultInvalidOperationForOpenMode());
-
-                s64 file_size = 0;
-                R_TRY(this->GetSize(std::addressof(file_size)));
-                R_UNLESS(offset <= file_size, fs::ResultOutOfRange());
-
-                const size_t readable_size = file_size - offset;
-                *out = std::min(readable_size, size);
-                return ResultSuccess();
-            }
-
-            Result DrySetSize(s64 size, fs::OpenMode mode) {
-                R_UNLESS((mode & fs::OpenMode_Write) != 0, fs::ResultInvalidOperationForOpenMode());
-
-                AMS_ASSERT(size >= 0);
-=======
             Result DryRead(size_t *out, s64 offset, size_t size, const fs::ReadOption &option, OpenMode open_mode) {
                 /* Check that we can read. */
                 R_UNLESS((open_mode & OpenMode_Read) != 0, fs::ResultInvalidOperationForOpenMode());
@@ -114,10 +96,11 @@
                 return ResultSuccess();
             }
 
-            Result DrySetSize(s64 size, OpenMode open_mode) {
+            Result DrySetSize(s64 size, fs::OpenMode open_mode) {
                 /* Check that we can write. */
                 R_UNLESS((open_mode & OpenMode_Write) != 0, fs::ResultInvalidOperationForOpenMode());
->>>>>>> f9403201
+
+                AMS_ASSERT(size >= 0);
 
                 return ResultSuccess();
             }
