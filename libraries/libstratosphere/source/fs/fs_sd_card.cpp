/*
 * Copyright (c) 2018-2020 Atmosphère-NX
 *
 * This program is free software; you can redistribute it and/or modify it
 * under the terms and conditions of the GNU General Public License,
 * version 2, as published by the Free Software Foundation.
 *
 * This program is distributed in the hope it will be useful, but WITHOUT
 * ANY WARRANTY; without even the implied warranty of MERCHANTABILITY or
 * FITNESS FOR A PARTICULAR PURPOSE.  See the GNU General Public License for
 * more details.
 *
 * You should have received a copy of the GNU General Public License
 * along with this program.  If not, see <http://www.gnu.org/licenses/>.
 */
#include <stratosphere.hpp>
#include "fsa/fs_mount_utils.hpp"
#include "impl/fs_event_notifier_object_adapter.hpp"

namespace ams::fs {

    namespace {

        constexpr inline const char AtmosphereErrorReportDirectory[] = "/atmosphere/erpt_reports";

        /* NOTE: Nintendo does not attach a generator to a mounted SD card filesystem. */
        /* However, it is desirable for homebrew to be able to access SD via common path. */
        class SdCardCommonMountNameGenerator : public fsa::ICommonMountNameGenerator, public impl::Newable {
            public:
                explicit SdCardCommonMountNameGenerator() { /* ... */ }

                virtual Result GenerateCommonMountName(char *dst, size_t dst_size) override {
                    /* Determine how much space we need. */
                    const size_t needed_size = strnlen(impl::SdCardFileSystemMountName, MountNameLengthMax) + 2;
                    AMS_ABORT_UNLESS(dst_size >= needed_size);

                    /* Generate the name. */
                    auto size = util::SNPrintf(dst, dst_size, "%s:", impl::SdCardFileSystemMountName);
                    AMS_ASSERT(static_cast<size_t>(size) == needed_size - 1);

                    return ResultSuccess();
                }
        };

    }

    SdCardDetectionEventNotifier::~SdCardDetectionEventNotifier() {
        if (this->notifier != nullptr) {
            fsEventNotifierClose(static_cast<FsEventNotifier *>(this->notifier));
        }
    }

    Result SdCardDetectionEventNotifier::GetEventHandle(os::SystemEvent *out_event, os::EventClearMode clear_mode) {
        AMS_ABORT_UNLESS(this->notifier != nullptr);

        ::Event event;
        R_TRY(fsEventNotifierGetEventHandle(static_cast<FsEventNotifier *>(this->notifier), std::addressof(event), clear_mode == os::EventClearMode_AutoClear));

        out_event->Attach(event.revent, true, svc::InvalidHandle, false, clear_mode);
        return ResultSuccess();
    }

    Result MountSdCard(const char *name) {
        /* Validate the mount name. */
        R_TRY(impl::CheckMountNameAllowingReserved(name));

        /* Open the SD card. This uses libnx bindings. */
        FsFileSystem fs;
        R_TRY(fsOpenSdCardFileSystem(std::addressof(fs)));

        /* Allocate a new filesystem wrapper. */
        auto fsa = std::make_unique<RemoteFileSystem>(fs);
        R_UNLESS(fsa != nullptr, fs::ResultAllocationFailureInSdCardA());

        /* Allocate a new mountname generator. */
        /* NOTE: Nintendo does not attach a generator. */
        auto generator = std::make_unique<SdCardCommonMountNameGenerator>();
        R_UNLESS(generator != nullptr, fs::ResultAllocationFailureInSdCardA());

        /* Register. */
        return fsa::Register(name, std::move(fsa), std::move(generator));
    }

    Result MountSdCardErrorReportDirectoryForAtmosphere(const char *name) {
        /* Validate the mount name. */
        R_TRY(impl::CheckMountName(name));

        /* Open the SD card. This uses libnx bindings. */
        FsFileSystem fs;
        R_TRY(fsOpenSdCardFileSystem(std::addressof(fs)));

        /* Allocate a new filesystem wrapper. */
        std::unique_ptr<fsa::IFileSystem> fsa = std::make_unique<RemoteFileSystem>(fs);
        R_UNLESS(fsa != nullptr, fs::ResultAllocationFailureInSdCardA());

        /* Ensure that the error report directory exists. */
        R_TRY(fssystem::EnsureDirectoryRecursively(fsa.get(), AtmosphereErrorReportDirectory));

        /* Create a subdirectory filesystem. */
        auto subdir_fs = std::make_unique<fssystem::SubDirectoryFileSystem>(std::move(fsa), AtmosphereErrorReportDirectory);
        R_UNLESS(subdir_fs != nullptr, fs::ResultAllocationFailureInSdCardA());

        /* Register. */
        return fsa::Register(name, std::move(subdir_fs));
    }

<<<<<<< HEAD
    bool IsSdCardInserted() {
        /* TODO: fs::DeviceOperator */
        /* Open a DeviceOperator. */
        ::FsDeviceOperator d;
        AMS_FS_R_ABORT_UNLESS(fsOpenDeviceOperator(std::addressof(d)));
        ON_SCOPE_EXIT { fsDeviceOperatorClose(std::addressof(d)); };

        bool sd_card_inserted;
        AMS_FS_R_ABORT_UNLESS(fsDeviceOperatorIsSdCardInserted(std::addressof(d), std::addressof(sd_card_inserted)));
        return sd_card_inserted;
    }

    Result OpenSdCardDetectionEventNotifier(SdCardDetectionEventNotifier *out) {
        auto internal_notifier = new (std::nothrow) FsEventNotifier;
        AMS_ABORT_UNLESS(internal_notifier != nullptr);
        auto session_guard = SCOPE_GUARD { delete internal_notifier; };

        R_TRY(fsOpenSdCardDetectionEventNotifier(internal_notifier));
        out->Open(static_cast<void*>(internal_notifier));

        session_guard.Cancel();
        return ResultSuccess();
=======
    Result OpenSdCardDetectionEventNotifier(std::unique_ptr<IEventNotifier> *out) {
        /* Try to open an event notifier. */
        FsEventNotifier notifier;
        AMS_FS_R_TRY(fsOpenSdCardDetectionEventNotifier(std::addressof(notifier)));

        /* Create an event notifier adapter. */
        auto adapter = std::make_unique<impl::RemoteEventNotifierObjectAdapter>(notifier);
        R_UNLESS(adapter != nullptr, fs::ResultAllocationFailureInSdCardB());

        *out = std::move(adapter);
        return ResultSuccess();
    }

    bool IsSdCardInserted() {
        /* Open device operator. */
        FsDeviceOperator device_operator;
        AMS_FS_R_ABORT_UNLESS(::fsOpenDeviceOperator(std::addressof(device_operator)));
        ON_SCOPE_EXIT { ::fsDeviceOperatorClose(std::addressof(device_operator)); };

        /* Get SD card inserted. */
        bool inserted;
        AMS_FS_R_ABORT_UNLESS(::fsDeviceOperatorIsSdCardInserted(std::addressof(device_operator), std::addressof(inserted)));

        return inserted;
>>>>>>> f5704d25
    }

}<|MERGE_RESOLUTION|>--- conflicted
+++ resolved
@@ -44,22 +44,6 @@
 
     }
 
-    SdCardDetectionEventNotifier::~SdCardDetectionEventNotifier() {
-        if (this->notifier != nullptr) {
-            fsEventNotifierClose(static_cast<FsEventNotifier *>(this->notifier));
-        }
-    }
-
-    Result SdCardDetectionEventNotifier::GetEventHandle(os::SystemEvent *out_event, os::EventClearMode clear_mode) {
-        AMS_ABORT_UNLESS(this->notifier != nullptr);
-
-        ::Event event;
-        R_TRY(fsEventNotifierGetEventHandle(static_cast<FsEventNotifier *>(this->notifier), std::addressof(event), clear_mode == os::EventClearMode_AutoClear));
-
-        out_event->Attach(event.revent, true, svc::InvalidHandle, false, clear_mode);
-        return ResultSuccess();
-    }
-
     Result MountSdCard(const char *name) {
         /* Validate the mount name. */
         R_TRY(impl::CheckMountNameAllowingReserved(name));
@@ -104,30 +88,6 @@
         return fsa::Register(name, std::move(subdir_fs));
     }
 
-<<<<<<< HEAD
-    bool IsSdCardInserted() {
-        /* TODO: fs::DeviceOperator */
-        /* Open a DeviceOperator. */
-        ::FsDeviceOperator d;
-        AMS_FS_R_ABORT_UNLESS(fsOpenDeviceOperator(std::addressof(d)));
-        ON_SCOPE_EXIT { fsDeviceOperatorClose(std::addressof(d)); };
-
-        bool sd_card_inserted;
-        AMS_FS_R_ABORT_UNLESS(fsDeviceOperatorIsSdCardInserted(std::addressof(d), std::addressof(sd_card_inserted)));
-        return sd_card_inserted;
-    }
-
-    Result OpenSdCardDetectionEventNotifier(SdCardDetectionEventNotifier *out) {
-        auto internal_notifier = new (std::nothrow) FsEventNotifier;
-        AMS_ABORT_UNLESS(internal_notifier != nullptr);
-        auto session_guard = SCOPE_GUARD { delete internal_notifier; };
-
-        R_TRY(fsOpenSdCardDetectionEventNotifier(internal_notifier));
-        out->Open(static_cast<void*>(internal_notifier));
-
-        session_guard.Cancel();
-        return ResultSuccess();
-=======
     Result OpenSdCardDetectionEventNotifier(std::unique_ptr<IEventNotifier> *out) {
         /* Try to open an event notifier. */
         FsEventNotifier notifier;
@@ -152,7 +112,6 @@
         AMS_FS_R_ABORT_UNLESS(::fsDeviceOperatorIsSdCardInserted(std::addressof(device_operator), std::addressof(inserted)));
 
         return inserted;
->>>>>>> f5704d25
     }
 
 }