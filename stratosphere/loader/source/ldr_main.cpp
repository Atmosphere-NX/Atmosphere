--- conflicted
+++ resolved
@@ -113,21 +113,6 @@
     static auto s_server_manager = WaitableManager<LoaderServerOptions>(1);
 
     /* Add services to manager. */
-<<<<<<< HEAD
-    server_manager->AddWaitable(new ServiceServer<ProcessManagerService>("ldr:pm", 1));
-    server_manager->AddWaitable(new ServiceServer<ShellService>("ldr:shel", 3));
-    server_manager->AddWaitable(new ServiceServer<DebugMonitorService>("ldr:dmnt", 2));
-    if (GetRuntimeFirmwareVersion() < FirmwareVersion_300) {
-        /* On 1.0.0-2.3.0, Loader services ldr:ro instead of ro. */
-        server_manager->AddWaitable(new ServiceServer<RelocatableObjectsService>("ldr:ro", 0x20));
-    }
-
-    /* Loop forever, servicing our services. */
-    server_manager->Process();
-
-    delete server_manager;
-
-=======
     s_server_manager.AddWaitable(new ServiceServer<ProcessManagerService>("ldr:pm", 1));
     s_server_manager.AddWaitable(new ServiceServer<ShellService>("ldr:shel", 3));
     s_server_manager.AddWaitable(new ServiceServer<DebugMonitorService>("ldr:dmnt", 2));
@@ -135,6 +120,5 @@
     /* Loop forever, servicing our services. */
     s_server_manager.Process();
     
->>>>>>> a1d4caa7
 	return 0;
 }
