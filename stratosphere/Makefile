<<<<<<< HEAD
MODULES := loader pm sm boot ams_mitm spl eclct.stub ro creport fatal dmnt boot2
=======
MODULES := loader ncm pm sm boot ams_mitm spl eclct.stub ro creport fatal dmnt
>>>>>>> a1dd0e1a

SUBFOLDERS := libstratosphere $(MODULES)

TOPTARGETS := all clean

$(TOPTARGETS): $(SUBFOLDERS)

$(SUBFOLDERS):
	$(MAKE) -C $@ $(MAKECMDGOALS)

$(MODULES): libstratosphere

.PHONY: $(TOPTARGETS) $(SUBFOLDERS)<|MERGE_RESOLUTION|>--- conflicted
+++ resolved
@@ -1,8 +1,4 @@
-<<<<<<< HEAD
-MODULES := loader pm sm boot ams_mitm spl eclct.stub ro creport fatal dmnt boot2
-=======
-MODULES := loader ncm pm sm boot ams_mitm spl eclct.stub ro creport fatal dmnt
->>>>>>> a1dd0e1a
+MODULES := loader ncm pm sm boot ams_mitm spl eclct.stub ro creport fatal dmnt boot2
 
 SUBFOLDERS := libstratosphere $(MODULES)
 
