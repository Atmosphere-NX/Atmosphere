<<<<<<< HEAD
MODULES := loader pm sm boot ams_mitm eclct.stub creport fatal
=======
KIPS := loader pm sm boot fs_mitm set_mitm creport fatal tma dmnt
>>>>>>> aca8f530

SUBFOLDERS := libstratosphere $(MODULES)

TOPTARGETS := all clean

$(TOPTARGETS): $(SUBFOLDERS)

$(SUBFOLDERS):
	$(MAKE) -C $@ $(MAKECMDGOALS)

$(MODULES): libstratosphere

.PHONY: $(TOPTARGETS) $(SUBFOLDERS)<|MERGE_RESOLUTION|>--- conflicted
+++ resolved
@@ -1,8 +1,4 @@
-<<<<<<< HEAD
-MODULES := loader pm sm boot ams_mitm eclct.stub creport fatal
-=======
-KIPS := loader pm sm boot fs_mitm set_mitm creport fatal tma dmnt
->>>>>>> aca8f530
+MODULES := loader pm sm boot ams_mitm eclct.stub creport fatal dmnt
 
 SUBFOLDERS := libstratosphere $(MODULES)
 
